import numpy as np
from ase.calculators.calculator import Calculator


class LennardJones(Calculator):
    implemented_properties = ['energy', 'forces']
    default_parameters = {'epsilon': 1.0,
                          'sigma': 1.0}
    nolabel = True

    def __init__(self, **kwargs):
        Calculator.__init__(self, **kwargs)

    def calculate(self, atoms=None, properties=['energy'],
                  system_changes=['positions', 'numbers', 'cell',
                                  'pbc', 'charges','magmoms']):
        Calculator.calculate(self, atoms, properties, system_changes)
        epsilon = self.parameters.epsilon
        sigma = self.parameters.sigma
<<<<<<< HEAD
        positions = self.atoms.get_positions()
        energy = 0.0
        forces = np.zeros((len(self.atoms), 3))
        for i1, p1 in enumerate(positions):
            for i2, p2 in enumerate(positions[:i1]):
                diff = p2 - p1
                d2 = np.dot(diff, diff)
                c6 = (sigma**2 / d2)**3
                c12 = c6**2
                energy += 4 * epsilon * (c12 - c6)
                F = 24 * epsilon * (2 * c12 - c6) / d2 * diff
                forces[i1] -= F
                forces[i2] += F
=======
        sigma2 = sigma**2
        
        positions = atoms.get_positions()
        energy = 0.0
        forces = np.zeros((len(atoms), 3))

        for i in range(len(positions) - 1):
            dist = positions[i, :] - positions[i + 1:, :]
            d2 = (dist**2).sum(axis=1)
            c6 = (sigma2 / d2) ** 3
            c12 = c6 ** 2

            energy += sum(4 * epsilon * (c12 - c6))
            ljf = (24 * epsilon * (2 * c12 - c6) / d2)
            ljf = ljf.reshape((len(d2), 1)) * dist
            
            forces[i + 1:, :] -= ljf
            forces[i, :] += ljf.sum(axis=0)

>>>>>>> 2653441b
        self.results['energy'] = energy
        self.results['forces'] = forces<|MERGE_RESOLUTION|>--- conflicted
+++ resolved
@@ -17,26 +17,11 @@
         Calculator.calculate(self, atoms, properties, system_changes)
         epsilon = self.parameters.epsilon
         sigma = self.parameters.sigma
-<<<<<<< HEAD
+        sigma2 = sigma**2
+        
         positions = self.atoms.get_positions()
         energy = 0.0
         forces = np.zeros((len(self.atoms), 3))
-        for i1, p1 in enumerate(positions):
-            for i2, p2 in enumerate(positions[:i1]):
-                diff = p2 - p1
-                d2 = np.dot(diff, diff)
-                c6 = (sigma**2 / d2)**3
-                c12 = c6**2
-                energy += 4 * epsilon * (c12 - c6)
-                F = 24 * epsilon * (2 * c12 - c6) / d2 * diff
-                forces[i1] -= F
-                forces[i2] += F
-=======
-        sigma2 = sigma**2
-        
-        positions = atoms.get_positions()
-        energy = 0.0
-        forces = np.zeros((len(atoms), 3))
 
         for i in range(len(positions) - 1):
             dist = positions[i, :] - positions[i + 1:, :]
@@ -51,6 +36,5 @@
             forces[i + 1:, :] -= ljf
             forces[i, :] += ljf.sum(axis=0)
 
->>>>>>> 2653441b
         self.results['energy'] = energy
         self.results['forces'] = forces