--- conflicted
+++ resolved
@@ -145,10 +145,6 @@
 
 
 class H2MorseExcitedStates(ExcitationList):
-<<<<<<< HEAD
-    """First singlet excited states of H2 as Lennard-Jones potentials"""
-    def __init__(self, filename=None, nstates=3):
-=======
     """First singlet excited states of H2"""
     def __init__(self, nstates=3):
         """
@@ -157,7 +153,6 @@
         nstates: int, 1 <= nstates <= 3
           Number of excited states to consider, default 3
         """
->>>>>>> 04c5a657
         self.nstates = nstates
         super().__init__()
 
