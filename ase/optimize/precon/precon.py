--- conflicted
+++ resolved
@@ -77,11 +77,7 @@
                 while the F convention assumes it will be arranged component
                 by component (ie [x1, x2, ..., y1, y2, ...]).
             solver: One of "auto", "direct" or "pyamg", specifying whether to use
-<<<<<<< HEAD
-               a direst sparse solver or PyAMG to solve P x = y. Default is "auto" which
-=======
                a direct sparse solver or PyAMG to solve P x = y. Default is "auto" which
->>>>>>> 345f40c7
                uses PyAMG if available, falling back to sparse solver if not.
             solve_tol: tolerance used for PyAMG sparse linear solver,
             if available.
