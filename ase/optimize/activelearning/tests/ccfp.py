--- conflicted
+++ resolved
@@ -48,10 +48,6 @@
                     batch_size=1,
                     print_format='ASE',
                     fingerprint=fp,
-<<<<<<< HEAD
-                    fingerprint_params=fp_hp,
-=======
->>>>>>> 35eddfc4
                     mask_constraints=False)
 
 slab.set_calculator(calc)
