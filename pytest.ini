--- conflicted
+++ resolved
@@ -1,17 +1,7 @@
+# This file allows developers to run pytest from the ase root directory.
+# This file will not be part ASE distribution packages.
+#
+# Please find the real pytest.ini file in ase/test/pytest.ini.
+
 [pytest]
-testpaths = ase/test
-
-<<<<<<< HEAD
-markers =
-    slow: test takes longer than a few seconds
-    calculator: tests to be parametrized over calculators
-
-filterwarnings =
-    error
-    ignore:numpy.ufunc size changed, may indicate binary incompatibility
-    ignore:numpy.dtype size changed, may indicate binary incompatibility
-=======
-# This file allows running pytest from the ase root directory, but
-# files at that this are not distributed with ASE; hence, remaining
-# config resides in ase/test/pytest.ini.
->>>>>>> ad946ba5
+testpaths = ase/test