#!/usr/bin/env python3

# Copyright (C) 2007-2017  CAMd
# Please see the accompanying LICENSE file for further information.

import os
import re
import sys
from setuptools import setup, find_packages
from distutils.command.build_py import build_py as _build_py
from glob import glob
from os.path import join

python_min_version = (3, 6)
python_requires = '>=' + '.'.join(str(num) for num in python_min_version)


if sys.version_info < python_min_version:
    raise SystemExit('Python 3.6 or later is required!')


install_requires = [
    'numpy>=1.11.3',
    'scipy>=0.18.1',
    'matplotlib>=2.0.0',
]


extras_require = {
    'docs': [
        'sphinx',
        'sphinx_rtd_theme',
        'pillow',
    ],
    'test': [
        'pytest>=3.9.1',
        'pytest-xdist>=1.22.1',
    ]
}

# Optional: spglib >= 1.9


with open('README.rst') as fd:
    long_description = fd.read()

# Get the current version number:
with open('ase/__init__.py') as fd:
    version = re.search("__version__ = '(.*)'", fd.read()).group(1)


package_data = {'ase': ['spacegroup/spacegroup.dat',
                        'collections/*.json',
                        'db/templates/*',
                        'db/static/*'],
<<<<<<< HEAD
                'ase.test': ['datafiles/*'],
                'ase.config': ['defaults.conf']}
=======
                'ase.test': ['pytest.ini',
                             'testdata/*']}
>>>>>>> be12d3e6


class build_py(_build_py):
    """Custom distutils command to build translations."""
    def __init__(self, *args, **kwargs):
        _build_py.__init__(self, *args, **kwargs)
        # Keep list of files to appease bdist_rpm.  We have to keep track of
        # all the installed files for no particular reason.
        self.mofiles = []

    def run(self):
        """Compile translation files (requires gettext)."""
        _build_py.run(self)
        msgfmt = 'msgfmt'
        status = os.system(msgfmt + ' -V')
        if status == 0:
            for pofile in sorted(glob('ase/gui/po/*/LC_MESSAGES/ag.po')):
                dirname = join(self.build_lib, os.path.dirname(pofile))
                if not os.path.isdir(dirname):
                    os.makedirs(dirname)
                mofile = join(dirname, 'ag.mo')
                print()
                print('Compile {}'.format(pofile))
                status = os.system('%s -cv %s --output-file=%s 2>&1' %
                                   (msgfmt, pofile, mofile))
                assert status == 0, 'msgfmt failed!'
                self.mofiles.append(mofile)

    def get_outputs(self, *args, **kwargs):
        return _build_py.get_outputs(self, *args, **kwargs) + self.mofiles


setup(name='ase',
      version=version,
      description='Atomic Simulation Environment',
      url='https://wiki.fysik.dtu.dk/ase',
      maintainer='ASE-community',
      maintainer_email='ase-users@listserv.fysik.dtu.dk',
      license='LGPLv2.1+',
      platforms=['unix'],
      packages=find_packages(),
      python_requires=python_requires,
      install_requires=install_requires,
      extras_require=extras_require,
      package_data=package_data,
      entry_points={'console_scripts': ['ase=ase.cli.main:main',
                                        'ase-db=ase.cli.main:old',
                                        'ase-gui=ase.cli.main:old',
                                        'ase-run=ase.cli.main:old',
                                        'ase-info=ase.cli.main:old',
                                        'ase-build=ase.cli.main:old']},
      long_description=long_description,
      cmdclass={'build_py': build_py},
      classifiers=[
          'Development Status :: 6 - Mature',
          'License :: OSI Approved :: '
          'GNU Lesser General Public License v2 or later (LGPLv2+)',
          'Operating System :: OS Independent',
          'Programming Language :: Python :: 3',
          'Programming Language :: Python :: 3.5',
          'Programming Language :: Python :: 3.6',
          'Programming Language :: Python :: 3.7',
          'Topic :: Scientific/Engineering :: Physics'])<|MERGE_RESOLUTION|>--- conflicted
+++ resolved
@@ -49,17 +49,21 @@
     version = re.search("__version__ = '(.*)'", fd.read()).group(1)
 
 
-package_data = {'ase': ['spacegroup/spacegroup.dat',
-                        'collections/*.json',
-                        'db/templates/*',
-                        'db/static/*'],
-<<<<<<< HEAD
-                'ase.test': ['datafiles/*'],
-                'ase.config': ['defaults.conf']}
-=======
-                'ase.test': ['pytest.ini',
-                             'testdata/*']}
->>>>>>> be12d3e6
+package_data = {
+    'ase': [
+        'spacegroup/spacegroup.dat',
+        'collections/*.json',
+        'db/templates/*',
+        'db/static/*'
+    ],
+    'ase.test': [
+        'pytest.ini',
+        'testdata/*',
+    ],
+    'ase.config': [
+        'defaults.conf'
+    ],
+}
 
 
 class build_py(_build_py):
