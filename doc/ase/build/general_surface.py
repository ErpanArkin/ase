# creates: s1.png s2.png s3.png s4.png general_surface.pdf
<<<<<<< HEAD
from pathlib import Path
import shutil
import os
from ase.io import write
from ase import Atoms
from ase.build import bulk
from ase.build import surface
=======
import os
import shutil
from pathlib import Path

from ase import Atoms
from ase.build import surface, bulk
from ase.io import write

>>>>>>> 4f360166
s1 = surface('Au', (2, 1, 1), 9)
s1.center(vacuum=10, axis=2)

Mobulk = bulk('Mo', 'bcc', a=3.16, cubic=True)
s2 = surface(Mobulk, (3, 2, 1), 9)
s2.center(vacuum=10, axis=2)

a = 4.0
Pt3Rh = Atoms('Pt3Rh',
              scaled_positions=[(0, 0, 0),
                                (0.5, 0.5, 0),
                                (0.5, 0, 0.5),
                                (0, 0.5, 0.5)],
              cell=[a, a, a],
              pbc=True)
s3 = surface(Pt3Rh, (2, 1, 1), 9)
s3.center(vacuum=10, axis=2)

Pt3Rh.set_chemical_symbols('PtRhPt2')
s4 = surface(Pt3Rh, (2, 1, 1), 9)
s4.center(vacuum=10, axis=2)

for atoms, name in [(s1, 's1'), (s2, 's2'), (s3, 's3'), (s4, 's4')]:
    write(name + '.pov', atoms,
          generic_projection_settings=dict(
              rotation='-90x'),
          povray_settings=dict(
              transparent=False)).render()


dir = os.environ.get('PDF_FILE_DIR')
if dir:
    shutil.copyfile(Path(dir) / 'general_surface.pdf',
                    'general_surface.pdf')
else:
    for i in range(2):
        error = os.system(
            'pdflatex -interaction=nonstopmode general_surface > /dev/null')
        if error:
            with open('general_surface.pdf', 'w') as fd:
                fd.write('pdflatex not found\n')
            break
        os.remove('general_surface.aux')
        os.remove('general_surface.log')<|MERGE_RESOLUTION|>--- conflicted
+++ resolved
@@ -1,13 +1,4 @@
 # creates: s1.png s2.png s3.png s4.png general_surface.pdf
-<<<<<<< HEAD
-from pathlib import Path
-import shutil
-import os
-from ase.io import write
-from ase import Atoms
-from ase.build import bulk
-from ase.build import surface
-=======
 import os
 import shutil
 from pathlib import Path
@@ -16,7 +7,6 @@
 from ase.build import surface, bulk
 from ase.io import write
 
->>>>>>> 4f360166
 s1 = surface('Au', (2, 1, 1), 9)
 s1.center(vacuum=10, axis=2)
 
